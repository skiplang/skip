/**
 * Copyright (c) Facebook, Inc. and its affiliates.
 *
 * This source code is licensed under the MIT license found in the
 * LICENSE file in the root directory of this source tree.
 */

#include "skip/util.h"

#include "skip/Exception.h"
#include "skip/external.h"
#include "skip/VTable.h"

#include <cerrno>
#include <cstdarg>
#include <cstdint>
#include <sys/uio.h>

#define UNW_LOCAL_ONLY 1
#include <libunwind.h>
#include <cxxabi.h>
#include <thread>

#include <xmmintrin.h>

<<<<<<< HEAD
#include <folly/Demangle.h>
#ifndef __APPLE__
#if FOLLY_USE_SYMBOLIZER
#include <folly/experimental/symbolizer/Symbolizer.h>
#endif
#endif // __APPLE__

#ifdef __APPLE__
namespace {
=======
namespace skip {
>>>>>>> b4b337c3

void printStackTrace() {
  unw_cursor_t cursor;
  unw_context_t context;

  // Initialize cursor to current frame for local unwinding.
  unw_getcontext(&context);
  unw_init_local(&cursor, &context);

  // Unwind frames one by one, going up the frame stack.
  while (unw_step(&cursor) > 0) {
    unw_word_t offset, pc;
    unw_get_reg(&cursor, UNW_REG_IP, &pc);
    if (pc == 0) {
      break;
    }
    fprintf(stderr, "  0x%.16lu:", pc);

    char sym[256];
    if (unw_get_proc_name(&cursor, sym, sizeof(sym), &offset) == 0) {
      fprintf(stderr, " %s + 0x%lu\n", sym, offset);
    } else {
      fprintf(
          stderr, " -- error: unable to obtain symbol name for this frame\n");
    }
  }
}

template <class T>
inline T loadUnaligned(const void* p) {
  T value;
  memcpy(&value, p, sizeof(T));
  return value;
}

uint64_t parseEnv(const char* name, uint64_t defaultVal) {
  auto s = std::getenv(name);
  return s ? strtoull(s, nullptr, 0) : defaultVal;
}

double parseEnvD(const char* name, double defaultVal) {
  auto s = std::getenv(name);
  return s ? strtod(s, nullptr) : defaultVal;
}

// NOTE: Hashing 0 bytes does not just return the seed. Is that OK?
size_t hashMemory(const void* p, size_t size, size_t seed) {
  auto m = static_cast<const uint8_t*>(p);
  size_t h = seed;

  size_t tail;

  if (UNLIKELY(size < sizeof(size_t))) {
    // Only a tiny number of bytes.
    tail = 0;

    if (sizeof(size_t) > 4 && (size & 4)) {
      tail = loadUnaligned<uint32_t>(m);
      m += 4;
    }
    if (size & 2) {
      tail = (tail << 16) | loadUnaligned<uint16_t>(m);
      m += 2;
    }
    if (size & 1) {
      tail = (tail << 8) | *m;
    }
  } else {
    // Hash a full word at a time.
    for (size_t i = 0; i < size - sizeof(size_t); i += sizeof(size_t)) {
      h = hashCombine(h, loadUnaligned<size_t>(m + i));
    }

    // Handle the last possibly full or possibly partial word by hashing
    // the last word, which perhaps overlaps some already hashed bytes,
    // but that is OK.
    tail = loadUnaligned<size_t>(m + size - sizeof(size_t));
  }

  return mungeBits(hashCombine(h, tail));
}

void fatal(const char* msg, const char* err) {
  // TODO: Replace this with folly::writeFull or FOLLY_SAFE_CHECK or somesuch.
  std::array<struct iovec, 4> vec{{
      {const_cast<char*>(msg), strlen(msg)},
  }};
  size_t count = 1;
  if (err) {
    vec[count++] = {const_cast<char*>(": "), 2};
    vec[count++] = {const_cast<char*>(err), strlen(err)};
  }
  vec[count++] = {const_cast<char*>("\n"), 1};
  // This dumb construct is because GCC requires us to not ignore the return of
  // writev() but there's really nothing to do since we're aborting anyway.
  if (::writev(STDERR_FILENO, vec.data(), count) == -1) {
  }
  abort();
}

void errnoFatal(const char* msg) {
  const char* err = strerror(errno);
  fatal(msg, err);
}

/// Like posix_memalign(), but dies if out of memory.
void* allocAligned(size_t size, size_t align) {
  // The man page for ::posix_memalign() says that align must be a multiple of
  // sizeof(void*).
  if (align < sizeof(void*))
    align = sizeof(void*);
  assert(align % sizeof(void*) == 0);

  void* mem;
  int status = ::posix_memalign(&mem, align, size);
  if (UNLIKELY(status != 0)) {
    throw std::bad_alloc();
  }
  return mem;
}

/**
 * Returns true iff p1 and p2 point to identical blocks of memory,
 * optimized to assume that they are very likely to be equal.
 */
bool equalBytesExpectingYes(const void* a, const void* b, size_t size) {
  // TODO: We could theoretically do better than memcmp here, since we believe
  // they are equal, e.g. XOR words together a word at a time, OR those
  // values, and only check for zero at the end (perhaps using SSE etc.)
  // And maybe prefetch bytes.
  return LIKELY(memcmp(a, b, size) == 0);
}

void throwRuntimeErrorV(const char* const msg, va_list originalAp) {
  std::vector<char> buf(strlen(msg) * 2);
  bool retry = false;

  while (true) {
    va_list ap;
    va_copy(ap, originalAp);
    int size = vsnprintf(buf.data(), buf.size(), msg, ap);
    va_end(ap);
    if (size < 0) {
      va_end(originalAp);
      // vsnprintf() failed - just throw the message without the formatting.
      SKIP_throwRuntimeError(String(msg));
    }

    if ((size < buf.size()) || retry) {
      va_end(originalAp);
      buf.back() = '\0';
      SKIP_throwRuntimeError(String(buf.begin(), buf.begin() + size));
    }

    // 64k - Arbitrary limit on message length.
    buf.resize(std::min(size, 65535) + 1);
    retry = true;
  }
}

void throwRuntimeError(const char* msg, ...) {
  va_list ap;
  va_start(ap, msg);
  throwRuntimeErrorV(msg, ap);
}

void SpinLock::init() {
  const uint8_t newBits = m_bits & ~1;
  m_bits = newBits;
}

void SpinLock::lock() {
  auto spin_count = 0;

try_again:
  uint8_t bits = m_bits.load();
  uint8_t oldBits = bits & ~1;
  const uint8_t newBits = oldBits | 1;
  spin_count++;

  if (bits & 1) {
    if (spin_count % 16 == 0) {
      _mm_pause();
    } else {
      std::this_thread::yield();
    }
    goto try_again;
  }

  if (UNLIKELY(!m_bits.compare_exchange_weak(
          oldBits,
          newBits,
          std::memory_order_acquire,
          std::memory_order_relaxed))) {
    std::this_thread::yield();
    goto try_again;
  }
}

void SpinLock::unlock() {
  uint8_t oldBits = m_bits.load();
  const uint8_t newBits = oldBits & ~1;

  if (oldBits & 1 == 0) {
    fprintf(stderr, "Internal error: spinlock double unlock\n");
    exit(70);
  }

  if (UNLIKELY(!m_bits.compare_exchange_strong(
          oldBits,
          newBits,
          std::memory_order_release,
          std::memory_order_relaxed))) {
    fprintf(
        stderr,
        "Internal error: spinlock in an impossible state %d\n",
        (int)m_bits.load() & 2 != 0);
    exit(70);
  }
}

int findLastSet(unsigned long n) {
  unsigned long bitSize = sizeof(unsigned long) * 8LU;
  unsigned long bit = bitSize - 1LU;
  unsigned long r = 1LU << bit;

  while ((n & r) == 0LU) {
    if (bit == 0)
      return 0;
    bit--;
    r = 1ul << bit;
  }
  return bit + 1;
}

int findFirstSet(unsigned long n) {
  unsigned long bitSize = sizeof(unsigned long) * 8LU;
  unsigned long bit = 0LU;
  unsigned long r = 1LU << bit;

  while ((n & r) == 0LU) {
    if (bit >= bitSize)
      return 0;
    bit++;
    r = 1LU << bit;
  }
  return bit + 1;
}

} // namespace skip<|MERGE_RESOLUTION|>--- conflicted
+++ resolved
@@ -23,19 +23,7 @@
 
 #include <xmmintrin.h>
 
-<<<<<<< HEAD
-#include <folly/Demangle.h>
-#ifndef __APPLE__
-#if FOLLY_USE_SYMBOLIZER
-#include <folly/experimental/symbolizer/Symbolizer.h>
-#endif
-#endif // __APPLE__
-
-#ifdef __APPLE__
-namespace {
-=======
 namespace skip {
->>>>>>> b4b337c3
 
 void printStackTrace() {
   unw_cursor_t cursor;
